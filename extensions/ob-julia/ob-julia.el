--- conflicted
+++ resolved
@@ -65,23 +65,15 @@
                        (if julia-snail/ob-julia-mirror-output-in-repl "true" "false"))))
     ;; This code was meant to startup julia-snail in the org buffer if it's not active, but caused an error
     ;; in org-mode on showing the first result of evalutation. Not sure why.
-<<<<<<< HEAD
     (unless (get-buffer julia-snail-repl-buffer)
       (progn
     	(julia-snail) t))
     (julia-snail--send-to-server :Main text :async nil)))
-=======
-    ;; (unless (get-buffer julia-snail-repl-buffer)
-    ;;   (progn
-    ;;  (julia-snail) t))
-    (julia-snail--send-to-server :Main text)))
->>>>>>> d72afe0e
 
 ;; This function was adapted from ob-julia-vterm by Shigeaki Nishina (GPL-v3)
 ;; https://github.com/shg/ob-julia-vterm.el as of April 14, 2022
 (defun org-babel-execute:julia (body params)
   (let ((src-file (concat (org-babel-temp-file "julia-src-") ".jl"))
-<<<<<<< HEAD
 	    (out-file (org-babel-temp-file "julia-out-"))
 	    (module (let ((maybe-module (cdr (assq :module params))))
 		          (if maybe-module maybe-module "Main"))))
@@ -113,28 +105,6 @@
      (lambda ()
        (org-ctrl-c-ctrl-c)
        (goto-char julia-snail/ob-julia--point-marker)))))
-
-
-=======
-        (out-file (org-babel-temp-file "julia-out-"))
-        (module (let ((maybe-module (cdr (assq :module params))))
-                  (if maybe-module maybe-module "Main"))))
-    (with-temp-file src-file (insert body))
-    (julia-snail/ob-julia-evaluate module body src-file out-file)
-    (let ((c 0))
-      (while (and (< c 100) (= 0 (file-attribute-size (file-attributes out-file))))
-        (sit-for 0.1)
-        (setq c (1+ c))))
-    (with-temp-buffer
-      (insert-file-contents out-file)
-      (let ((bs (buffer-string)))
-        (if (catch 'loop
-              (dolist (line (split-string bs "\n"))
-                (if (> (length line) 12000)
-                    (throw 'loop t))))
-            "Output suppressed (line too long)"
-          bs)))))
->>>>>>> d72afe0e
 
 ;; Deal with colour ANSI escape colour codes
 ;; from https://emacs.stackexchange.com/a/63562/19896
